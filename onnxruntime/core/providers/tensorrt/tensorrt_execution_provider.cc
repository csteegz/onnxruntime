--- conflicted
+++ resolved
@@ -387,10 +387,6 @@
     // Create compute function
     compute_info.compute_func = [](FunctionState state, const OrtCustomOpApi* api, OrtKernelContext* context) {
       Ort::CustomOpApi ort{*api};
-<<<<<<< HEAD
-
-=======
->>>>>>> d20769e3
       TensorrtFuncState* trt_state = reinterpret_cast<TensorrtFuncState*>(state);
       const std::vector<int>& input_indexes = (trt_state->input_info)[0];
       const std::vector<int>& input_dim_sizes = (trt_state->input_info)[1];
@@ -408,17 +404,11 @@
 
       // Get batch size and allocate cuda memory for inputs
       for (int i = 0, end = num_binding_inputs; i < end; ++i) {
-<<<<<<< HEAD
-        const OrtValue* input_tensor = ort.KernelContext_GetInput(context, i);
-        auto tensor_info = ort.GetTensorTypeAndShape(input_tensor);
-        auto tensor_shape = ort.GetTensorShape(tensor_info)
-                                ort.ReleaseTensorTypeAndShape(tensor_info);
-=======
         const OrtValue* input_tensor = ort.KernelContext_GetInput(context, input_indexes[i]);
         auto tensor_info = ort.GetTensorTypeAndShape(input_tensor);
         const auto& tensor_shape = ort.GetTensorShape(tensor_info);
-        const float* input = const_cast<float*>(ort.GetTensorData<float>(input_tensor));
->>>>>>> d20769e3
+        ort.ReleaseTensorTypeAndShape(tensor_info);
+        const float* input = ort.GetTensorData<float>(input_tensor);
 
         const int input_batch_size = tensor_shape[0];
         if (i > 0 && batch_size != input_batch_size) {
@@ -426,10 +416,6 @@
         }
         batch_size = input_batch_size;
 
-<<<<<<< HEAD
-        const float* input = ort.GetTensorData<float>(input_tensor);
-=======
->>>>>>> d20769e3
         CHECK_CUDA(cudaMalloc(&buffers[i], input_batch_size * input_dim_sizes[i] * sizeof(float)));
         CHECK_CUDA(cudaMemcpy(buffers[i], input, input_batch_size * input_dim_sizes[i] * sizeof(float), cudaMemcpyHostToDevice));
       }
@@ -447,15 +433,8 @@
       for (int i = 0, end = num_binding_outputs; i < end; ++i) {
         int output_index = output_indexes[i];
         output_shapes[i].insert(output_shapes[i].begin(), batch_size);
-<<<<<<< HEAD
-
-        OrtValue* output_tensor = ort.KernelContext_GetOutput(context, i, output_shapes[i].data(), output_shapes[i].size());
-        auto tensor_info = ort.GetTensorTypeAndShape(output_tensor);
-        CHECK_CUDA(cudaMemcpy(ort.GetTensorMutableData<double>(output_tensor), buffers[i + num_binding_inputs], batch_size * output_dim_sizes[i] * sizeof(float), cudaMemcpyDeviceToHost));
-=======
         OrtValue* output_tensor = ort.KernelContext_GetOutput(context, output_index, output_shapes[i].data(), output_shapes[i].size());
         CHECK_CUDA(cudaMemcpy(ort.GetTensorMutableData<float>(output_tensor), buffers[i + num_binding_inputs], batch_size * output_dim_sizes[i] * sizeof(float), cudaMemcpyDeviceToHost));
->>>>>>> d20769e3
       }
 
       // Sync stream
