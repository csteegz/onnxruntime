--- conflicted
+++ resolved
@@ -43,11 +43,7 @@
   UpsampleMode mode_;
   std::vector<float> scales_;
   bool scales_cached_;
-<<<<<<< HEAD
-  bool resizable = false;
-=======
   bool is_resize = false;
->>>>>>> d78c340e
 
   UpsampleMode StringToUpsampleMode(const std::string& mode) {
     if (strcmp(mode.c_str(), UpsampleModeNN) == 0) {
@@ -61,12 +57,6 @@
   }
 
   void ScalesValidation(const std::vector<float>& scales, const UpsampleMode mode) const {
-<<<<<<< HEAD
-    if (!resizable) {
-      for (auto& scale : scales) {
-        ORT_ENFORCE(scale >= 1, "Scale value should be greater than or equal to 1.");
-      }
-=======
     if (!is_resize) {
       for (auto& scale : scales) {
         ORT_ENFORCE(scale >= 1, "Scale value should be greater than or equal to 1.");
@@ -75,7 +65,6 @@
       for (auto& scale : scales) {
         ORT_ENFORCE(scale > 0, "Scale value should be greater than 0.");
       }
->>>>>>> d78c340e
     }
 
     if (UpsampleMode::LINEAR == mode) {
