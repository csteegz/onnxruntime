--- conflicted
+++ resolved
@@ -107,12 +107,9 @@
   return Status::OK();
 }
 
-<<<<<<< HEAD
-common::Status SessionStateInitializer::InitializeAndSave(const std::vector<NodeArg*>* implicit_inputs, bool clean_initializers) {
-=======
 common::Status SessionStateInitializer::InitializeAndSave(
-    const ConstPointerContainer<std::vector<NodeArg*>>* implicit_inputs) {
->>>>>>> 628f4c3a
+    const ConstPointerContainer<std::vector<NodeArg*>>* implicit_inputs,
+    bool clean_initializers) {
   const auto* exec_plan_ptr = session_state_.GetExecutionPlan();
   ORT_ENFORCE(exec_plan_ptr, "Execution plan was not found in SessionState. CreatePlan must be called first.");
 
