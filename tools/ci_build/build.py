--- conflicted
+++ resolved
@@ -646,13 +646,7 @@
             run_subprocess([sys.executable, '-m', 'pip', 'install', '--trusted-host', 'files.pythonhosted.org', 'requests', 'protobuf', 'numpy', 'grpcio'])
         else:
             # Outside virtualenv
-<<<<<<< HEAD
-            run_subprocess([sys.executable, '-m', 'pip', 'install', '--user', '--trusted-host', 'files.pythonhosted.org', 'requests', 'protobuf', 'numpy', 'grpcio'])
-    
-=======
-            run_subprocess([sys.executable, '-m', 'pip', 'install', '--user', '--trusted-host', 'files.pythonhosted.org', 'requests', 'protobuf', 'numpy'])
-
->>>>>>> e26e11b9
+            run_subprocess([sys.executable, '-m', 'pip', 'install', '--user', '--trusted-host', 'files.pythonhosted.org', 'requests', 'protobuf', 'numpy', 'grpcio']
     for config in configs:
         config_build_dir = get_config_build_dir(build_dir, config)
         if is_windows():
